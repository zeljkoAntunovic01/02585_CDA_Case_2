--- conflicted
+++ resolved
@@ -33,22 +33,11 @@
     shifts : pd.Series
         The amount each original column was shifted (min value).
     """
-<<<<<<< HEAD
 
     # Record shifts & make non-negative
     shifts = pd.Series(index=X.columns, dtype=float)
     for col in X.columns:
         min_val = X[col].min()
-=======
-    # Copy & impute
-    X_nonneg = X.copy().astype(float)
-    X_nonneg = X_nonneg.fillna(X_nonneg.median())
-
-    # Record shifts & make non-negative
-    shifts = pd.Series(index=X_nonneg.columns, dtype=float)
-    for col in X_nonneg.columns:
-        min_val = X_nonneg[col].min()
->>>>>>> fdbbf72a
         shifts[col] = min_val
         if min_val < 0:
             X[col] -= min_val
