#!/usr/bin/env python3
from data_loader import run_data_loading, preprocess_data_for_subspace_methods
from decomposition.nmf import run_nmf_pipeline
from decomposition.ica import run_ica_pipeline
from decomposition.aa import run_aa_pipeline
from decomposition.sc import run_sc_pipeline
from subspace_methods.som import som_pipeline
from subspace_methods.pca import run_pca_pipeline

def main():
    # Loading the data
    hr_df, X, y = run_data_loading()
   

    # Decomposition methods
    run_nmf_pipeline(X, y)
    run_ica_pipeline(X, y)
    # run_aa_pipeline(X, y)
    # run_sc_pipeline(X, y)
    
    # Subspace methods
<<<<<<< HEAD
    X_processed, y_processed = preprocess_data_for_subspace_methods(X, y)
    som_pipeline(hr_df, X_processed, y_processed)
    run_pca_pipeline(X, X_processed, y_processed)
=======
    # som_pipeline(hr_df, X, y)
    # run_pca_pipeline(X, y)
>>>>>>> fdbbf72a


if __name__ == "__main__":
    main()<|MERGE_RESOLUTION|>--- conflicted
+++ resolved
@@ -19,14 +19,9 @@
     # run_sc_pipeline(X, y)
     
     # Subspace methods
-<<<<<<< HEAD
     X_processed, y_processed = preprocess_data_for_subspace_methods(X, y)
     som_pipeline(hr_df, X_processed, y_processed)
     run_pca_pipeline(X, X_processed, y_processed)
-=======
-    # som_pipeline(hr_df, X, y)
-    # run_pca_pipeline(X, y)
->>>>>>> fdbbf72a
 
 
 if __name__ == "__main__":
